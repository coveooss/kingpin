--- conflicted
+++ resolved
@@ -1,11 +1,8 @@
 package kingpin
 
 import (
-<<<<<<< HEAD
+	"errors"
 	"fmt"
-=======
-	"errors"
->>>>>>> 5ca6d1ad
 	"io/ioutil"
 	"os"
 	"unicode"
@@ -706,10 +703,8 @@
 	}
 }
 
-<<<<<<< HEAD
 func split(s string) []string {
 	return strings.FieldsFunc(s, func(c rune) bool { return unicode.IsSpace(c) })
-=======
 }
 
 func TestCmdValidation(t *testing.T) {
@@ -731,5 +726,4 @@
 
 	_, err = c.Parse([]string{"cmd", "--a", "A"})
 	assert.NoError(t, err)
->>>>>>> 5ca6d1ad
 }