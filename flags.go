package kingpin

import (
	"fmt"
	"strings"
)

type flagGroup struct {
	short        map[string]*FlagClause
	long         map[string]*FlagClause
	aliases      map[string]flagAlias
	flagOrder    []*FlagClause
	autoShortcut bool
}

func newFlagGroup() *flagGroup {
	return &flagGroup{
		short: map[string]*FlagClause{},
		long:  map[string]*FlagClause{},
	}
}

// GetFlag gets a flag definition.
//
// This allows existing flags to be modified after definition but before parsing. Useful for
// modular applications.
func (f *flagGroup) GetFlag(name string) *FlagClause {
	return f.long[name]
}

// Flag defines a new flag with the given long name and help.
func (f *flagGroup) Flag(name, help string) *FlagClause {
	flag := newFlag(name, help)
	f.long[name] = flag
	f.flagOrder = append(f.flagOrder, flag)
	return flag
}

// GetNames returns the list of flag names in declared order.
func (f *flagGroup) GetNames() (result []string) {
	for i := range f.flagOrder {
		result = append(result, f.flagOrder[i].name)
	}
	return
}

// DeleteFlag removes a flag from a flag group.
func (f *flagGroup) DeleteFlag(name string) error {
	flag := f.GetFlag(name)
	if flag == nil {
		return fmt.Errorf("Flag %s does not exist", name)
	}
	delete(f.long, name)

	// We find all the matches in the flagOrder list (a flag could have been defined more that once)
	var matches []int
	for i := range f.flagOrder {
		if f.flagOrder[i].name == name {
			matches = append(matches, i)
		}
	}
	// We delete all found occurrences (starting with the last one)
	for i := len(matches) - 1; i >= 0; i-- {
		f.flagOrder = append(f.flagOrder[:matches[i]], f.flagOrder[matches[i]+1:]...)
	}

	return nil
}

func (f *flagGroup) init(defaultEnvarPrefix string) error {
	if err := f.checkDuplicates(); err != nil {
		return err
	}
	for _, flag := range f.long {
		if defaultEnvarPrefix != "" && !flag.noEnvar && flag.envar == "" {
			flag.envar = envarTransform(defaultEnvarPrefix + "_" + flag.name)
		}
		if err := flag.init(); err != nil {
			return err
		}
		if flag.shorthand != 0 {
			f.short[string(flag.shorthand)] = flag
		}
	}
	return nil
}

func (f *flagGroup) checkDuplicates() error {
	seenShort := map[rune]bool{}
	seenLong := map[string]bool{}
	for _, flag := range f.flagOrder {
		if flag.shorthand != 0 {
			if _, ok := seenShort[flag.shorthand]; ok {
				return fmt.Errorf("duplicate short flag -%c", flag.shorthand)
			}
			seenShort[flag.shorthand] = true
		}
		if _, ok := seenLong[flag.name]; ok {
			return fmt.Errorf("duplicate long flag --%s", flag.name)
		}
		seenLong[flag.name] = true
	}
	return nil
}

func (f *flagGroup) parse(context *ParseContext) (*FlagClause, error) {
	var token *Token
	for {
		token = context.Peek()
		switch token.Type {
		case TokenEOL:
			return nil, nil

		case TokenLong, TokenShort:
			flagToken := token
			defaultValue := ""
			var flag *FlagClause
			var ok bool
			var err error
			invert := false

			name := token.Value
			if token.Type == TokenLong {
				if flag, invert, err = f.getFlagAlias(name); err != nil {
					return nil, err
				} else if flag == nil {
					err = fmt.Errorf("unknown long flag '%s'", flagToken)
				}
			} else if flag, ok = f.short[name]; !ok {
				err = fmt.Errorf("unknown short flag '%s'", flagToken)
			}

			if err != nil {
				if context.appUnmanagedArgs == nil {
					return nil, err
				}
				current := context.current()
				if token.Type == TokenLong {
					context.Next()
				} else {
					// We have to remove all previous elements from the same short flag element
					pos := strings.Index(current, token.Value) - 1
					if pos < 0 {
						return nil, err
					}
					context.argi -= pos
					context.Elements = context.Elements[:len(context.Elements)-pos]
					for x := len(current) - pos - 1; x > 0; x-- {
						// We skip all remaining elements of the group
						context.Next()
					}
				}
				context.appUnmanagedArgs.Unmanaged = append(context.appUnmanagedArgs.Unmanaged, current)
				return nil, nil
			}

			context.Next()
			flag.isSetByUser()

			if fb, ok := flag.value.(boolFlag); ok && fb.IsBoolFlag() {
				if invert {
					defaultValue = "false"
				} else {
					defaultValue = "true"
				}
			} else {
				token = context.Peek()
				if token.Type != TokenArg {
					context.Push(token)
					return nil, fmt.Errorf("expected argument for flag '%s'", flagToken)
				}
				context.Next()
				defaultValue = token.Value
			}

			context.matchedFlag(flag, defaultValue)
			return flag, nil

		default:
			return nil, nil
		}
	}
}

// FlagClause is a fluid interface used to build flags.
type FlagClause struct {
	parserMixin
	actionMixin
	completionsMixin
	envarMixin
	aliasMixin
	name          string
	shorthand     rune
	help          string
	defaultValues []string
	placeholder   string
	hidden        bool
	setByUser     *bool
}

func newFlag(name, help string) *FlagClause {
	f := &FlagClause{
		name: name,
		help: help,
	}
	return f
}

func (f *FlagClause) setDefault() error {
	if f.HasEnvarValue() {
		if v, ok := f.value.(repeatableFlag); !ok || !v.IsCumulative() {
			// Use the value as-is
			return f.value.Set(f.GetEnvarValue())
		}
		for _, value := range f.GetSplitEnvarValue() {
			if err := f.value.Set(value); err != nil {
				return err
			}
		}
		return nil
	}

	if len(f.defaultValues) > 0 {
		for _, defaultValue := range f.defaultValues {
			if err := f.value.Set(defaultValue); err != nil {
				return err
			}
		}
		return nil
	}

	return nil
}

func (f *FlagClause) isSetByUser() {
	if f.setByUser != nil {
		*f.setByUser = true
	}
}

func (f *FlagClause) needsValue() bool {
	haveDefault := len(f.defaultValues) > 0
	return f.required && !(haveDefault || f.HasEnvarValue())
}

func (f *FlagClause) init() error {
	if f.required && len(f.defaultValues) > 0 {
		return fmt.Errorf("required flag '--%s' with default value that will never be used", f.name)
	}
	if f.value == nil {
		return fmt.Errorf("no type defined for --%s (eg. .String())", f.name)
	}
	if v, ok := f.value.(repeatableFlag); (!ok || !v.IsCumulative()) && len(f.defaultValues) > 1 {
		return fmt.Errorf("invalid default for '--%s', expecting single value", f.name)
	}
	return nil
}

<<<<<<< HEAD
// Help redefines the help text already associated to a flag.
func (f *FlagClause) Help(help string) *FlagClause {
	f.help = help
	return f
}

// Dispatch to the given function after the flag is parsed and validated.
=======
// Action dispatches to the given function after the flag is parsed and validated.
>>>>>>> a281e80d
func (f *FlagClause) Action(action Action) *FlagClause {
	if action == nil {
		f.actions = nil
	}
	f.addAction(action)
	return f
}

// PreAction called after parsing completes but before validation and execution.
func (f *FlagClause) PreAction(action Action) *FlagClause {
	if action == nil {
		f.preActions = nil
	}
	f.addPreAction(action)
	return f
}

<<<<<<< HEAD
// HintAction registers a HintAction (function) for the flag to provide completions
func (a *FlagClause) HintAction(action HintAction) *FlagClause {
	if action == nil {
		a.hintActions = nil
	}
	a.addHintAction(action)
	return a
=======
// HintAction registers a HintAction (function) for the flag to provide completions.
func (f *FlagClause) HintAction(action HintAction) *FlagClause {
	f.addHintAction(action)
	return f
>>>>>>> a281e80d
}

// HintOptions registers any number of options for the flag to provide completions.
func (f *FlagClause) HintOptions(options ...string) *FlagClause {
	f.addHintAction(func() []string {
		return options
	})
	return f
}

// EnumVar associates this flag a string variable (with valid options).
func (f *FlagClause) EnumVar(target *string, options ...string) {
	f.parserMixin.EnumVar(target, options...)
	f.addHintActionBuiltin(func() []string {
		return options
	})
}

// Enum makes this flag a string variable (with valid options).
func (f *FlagClause) Enum(options ...string) (target *string) {
	f.addHintActionBuiltin(func() []string {
		return options
	})
	return f.parserMixin.Enum(options...)
}

// IsSetByUser let to know if the flag was set by the user
func (f *FlagClause) IsSetByUser(setByUser *bool) *FlagClause {
	if setByUser != nil {
		*setByUser = false
	}
	f.setByUser = setByUser
	return f
}

// Default values for this flag. They *must* be parseable by the value of the flag.
func (f *FlagClause) Default(values ...interface{}) *FlagClause {
	valuesStr := make([]string, len(values))
	for i := range values {
		valuesStr[i] = fmt.Sprint(values[i])
	}
	f.defaultValues = valuesStr
	return f
}

// OverrideDefaultFromEnvar acts exactly as Envar.
// DEPRECATED: Use Envar(name) instead.
func (f *FlagClause) OverrideDefaultFromEnvar(envar string) *FlagClause {
	return f.Envar(envar)
}

// Envar overrides the default value(s) for a flag from an environment variable,
// if it is set. Several default values can be provided by using new lines to
// separate them.
func (f *FlagClause) Envar(name string) *FlagClause {
	f.envar = name
	f.noEnvar = false
	return f
}

// NoEnvar forces environment variable defaults to be disabled for this flag.
// Most useful in conjunction with app.DefaultEnvars().
func (f *FlagClause) NoEnvar() *FlagClause {
	f.envar = ""
	f.noEnvar = true
	return f
}

// PlaceHolder sets the place-holder string used for flag values in the help. The
// default behaviour is to use the value provided by Default() if provided,
// then fall back on the capitalized flag name.
func (f *FlagClause) PlaceHolder(placeholder string) *FlagClause {
	f.placeholder = placeholder
	return f
}

// Hidden hides a flag from usage but still allows it to be used.
func (f *FlagClause) Hidden() *FlagClause {
	f.hidden = true
	return f
}

// Required makes the flag required. You can not provide a Default() value to a Required() flag.
func (f *FlagClause) Required() *FlagClause {
	f.required = true
	return f
}

// Short sets the short flag name.
func (f *FlagClause) Short(name rune) *FlagClause {
	f.shorthand = name
	return f
}

// Bool makes this flag a boolean flag.
func (f *FlagClause) Bool() (target *bool) {
	target = new(bool)
	f.SetValue(newBoolValue(target))
	return
}<|MERGE_RESOLUTION|>--- conflicted
+++ resolved
@@ -256,17 +256,13 @@
 	return nil
 }
 
-<<<<<<< HEAD
 // Help redefines the help text already associated to a flag.
 func (f *FlagClause) Help(help string) *FlagClause {
 	f.help = help
 	return f
 }
 
-// Dispatch to the given function after the flag is parsed and validated.
-=======
 // Action dispatches to the given function after the flag is parsed and validated.
->>>>>>> a281e80d
 func (f *FlagClause) Action(action Action) *FlagClause {
 	if action == nil {
 		f.actions = nil
@@ -284,20 +280,13 @@
 	return f
 }
 
-<<<<<<< HEAD
-// HintAction registers a HintAction (function) for the flag to provide completions
+// HintAction registers a HintAction (function) for the flag to provide completions.
 func (a *FlagClause) HintAction(action HintAction) *FlagClause {
 	if action == nil {
 		a.hintActions = nil
 	}
 	a.addHintAction(action)
 	return a
-=======
-// HintAction registers a HintAction (function) for the flag to provide completions.
-func (f *FlagClause) HintAction(action HintAction) *FlagClause {
-	f.addHintAction(action)
-	return f
->>>>>>> a281e80d
 }
 
 // HintOptions registers any number of options for the flag to provide completions.
